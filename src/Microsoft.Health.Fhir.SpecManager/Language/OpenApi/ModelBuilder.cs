--- conflicted
+++ resolved
@@ -134,31 +134,24 @@
             doc.Components.Schemas = schemas;
         }
 
-<<<<<<< HEAD
-        Dictionary<string, OpenApiTag> tags = new()
-        {
-            { SYSTEM_TAG_REF.Reference.Id, new OpenApiTag() { Name = SYSTEM_TAG_REF.Reference.Id, Description = "Sever-level requests" } }
-=======
         // grab initial counts
         _totalQueryParameters = doc.Components.Parameters.Count;
         _totalSchemas = schemas.Count;
 
         Dictionary<string, OpenApiTag> tags = new()
         {
-            { "System", new OpenApiTag() { Name = "System", Description = "Server-level requests" } }
->>>>>>> c8383ff9
+            { SYSTEM_TAG_REF.Reference.Id, new OpenApiTag() { Name = SYSTEM_TAG_REF.Reference.Id, Description = "Sever-level requests" } }
         };
 
         doc.Paths = BuildPaths(schemas, tags);
 
         doc.Tags = tags.Values.ToList();
 
-<<<<<<< HEAD
         if (_caps.SecuritySchemes?.OfType<FhirCapSmartOAuthScheme>()?.FirstOrDefault() is { } oauth && _exporterOptions.ServerUrl is not null)
         {
             AddSmartOAuthScheme(_caps.Url, doc, oauth);
         }
-=======
+
         Console.WriteLine($"OpenAPI stats:");
         Console.WriteLine($"          totalPaths: {_totalPaths} ");
         Console.WriteLine($"     totalOperations: {_totalOperations} ");
@@ -166,7 +159,6 @@
         Console.WriteLine($"totalQueryParameters: {_totalQueryParameters} ");
         Console.WriteLine($" totalParamInstances: {_totalParamInstances} ");
         Console.WriteLine($"");
->>>>>>> c8383ff9
 
         return doc;
     }
@@ -193,7 +185,7 @@
         {
             Reference = new OpenApiReference() { Id = schema.Name, Type = ReferenceType.SecurityScheme }
         };
-       
+
         var scopes = getScopes(configUrl).Result;
 
         doc.SecurityRequirements.Add(new OpenApiSecurityRequirement()
@@ -1605,7 +1597,7 @@
             foreach (string code in _openApiOptions.SearchCommonParams)
             {
                 _totalParamInstances++;
-                
+
                 if (usedParams.Contains(code))
                 {
                     continue;
@@ -1636,7 +1628,7 @@
                 foreach (FhirCapSearchParam capParam in _caps.ServerSearchParameters.Values)
                 {
                     _totalParamInstances++;
-                    
+
                     if (usedParams.Contains(capParam.Name))
                     {
                         continue;
@@ -2019,14 +2011,12 @@
 
             foreach (FhirSearchParam fhirSp in GetResourceSearchParameters(resource.Name))
             {
-<<<<<<< HEAD
                 if (usedParams.Contains(fhirSp.Code))
                 {
                     continue;
                 }
-=======
+
                 _totalParamInstances++;
->>>>>>> c8383ff9
 
                 if (_openApiOptions.ConsolidateSearchParams)
                 {
@@ -2933,7 +2923,7 @@
             Description =
                 _openApiOptions.IncludeDescriptions
                 ? "Read metadata."
-                : null,            
+                : null,
         };
 
         operation.Tags.Add(SYSTEM_TAG_REF);
