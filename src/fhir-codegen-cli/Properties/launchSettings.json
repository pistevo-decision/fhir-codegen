{
    "profiles": {
        "info-All": {
            "commandName": "Project",
            "commandLineArgs": "--output-path ..\\..\\generated --load-r2 latest --load-r3 latest --load-r4 latest --load-r4b latest --load-r5 latest --include-experimental --language Info",
            "workingDirectory": "$(MSBuildProjectDirectory)"
        },
        "info-Rx": {
            "commandName": "Project",
            "commandLineArgs": "--output-path ..\\..\\generated\\Info_R4.txt --load-r4 latest --include-experimental --language Info",
            "workingDirectory": "$(MSBuildProjectDirectory)"
        },
        "tsBasic-All": {
            "commandName": "Project",
            "commandLineArgs": "--output-path ..\\..\\generated --load-r2 latest --load-r3 latest --load-r4 latest --load-r4b latest --load-r5 latest --include-experimental --language TypeScript",
            "workingDirectory": "$(MSBuildProjectDirectory)"
        },
        "tsBasic-Rx": {
            "commandName": "Project",
            "commandLineArgs": "--output-path ..\\..\\generated\\TypeScript_R4B.ts --load-r4b latest --include-experimental --language TypeScript",
            "workingDirectory": "$(MSBuildProjectDirectory)"
        },
        "csBasic-All": {
            "commandName": "Project",
            "commandLineArgs": "--output-path ..\\..\\generated --load-r2 latest --load-r3 latest --load-r4 latest --load-r4b latest --load-r5 latest --include-experimental --language CSharpBasic",
            "workingDirectory": "$(MSBuildProjectDirectory)"
        },
        "csBasic-Rx": {
            "commandName": "Project",
            "commandLineArgs": "--output-path ..\\..\\generated\\CSharpBasic_R3.cs --load-r3 latest --include-experimental --language CSharpBasic",
            "workingDirectory": "$(MSBuildProjectDirectory)"
        },
        "GenerateBasics": {
            "commandName": "Project",
            "commandLineArgs": "--output-path ..\\..\\generated --load-r2 latest --include-experimental --load-r3 latest --load-r4 latest --load-r4b latest --load-r5 latest --language Info|TypeScript|CSharpBasic",
            "workingDirectory": "$(MSBuildProjectDirectory)"
        },
        "Firely 5.x Base": {
            "commandName": "Project",
            "commandLineArgs": "--output-path ..\\..\\..\\firely-net-sdk\\src\\Hl7.Fhir.Base\\Model --load-r5 5.0.0-snapshot3 --language CSharpFirely2 --language-options CSharpFirely2|subset=base --official-expansions-only true",
            "workingDirectory": "$(MSBuildProjectDirectory)"
        },
<<<<<<< HEAD
        "GenerateFirelyCommon": {
            "commandName": "Project",
            "commandLineArgs": "--output-path ..\\..\\generated\\CSharpFirely2_Common --load-r5 latest --language CSharpFirely2 --language-options CSharpFirely2|subset=common --official-expansions-only true",
            "workingDirectory": "$(MSBuildProjectDirectory)"
        },
        "GenerateFirely1-Rx": {
            "commandName": "Project",
            "commandLineArgs": "--output-path ..\\..\\generated\\CSharpFirely1_R3 --load-r3 latest --language CSharpFirely1 --official-expansions-only true --language-options CSharpFirely1|DetailedHeader=false",
=======
        "Firely 5.x Conformance": {
            "commandName": "Project",
            "commandLineArgs": "--output-path ..\\..\\..\\firely-net-sdk\\src\\Hl7.Fhir.Conformance\\Model --load-r5 5.0.0-snapshot3 --language CSharpFirely2 --language-options CSharpFirely2|subset=conformance --official-expansions-only true",
            "workingDirectory": "$(MSBuildProjectDirectory)"
        },
        "Firely 5.x STU3": {
            "commandName": "Project",
            "commandLineArgs": "--output-path ..\\..\\..\\firely-net-sdk\\src\\Hl7.Fhir.STU3\\Model --load-r3 3.0.2 --language CSharpFirely2 --language-options CSharpFirely2 --official-expansions-only true",
            "workingDirectory": "$(MSBuildProjectDirectory)"
        },
        "Firely 5.x R4": {
            "commandName": "Project",
            "commandLineArgs": "--output-path ..\\..\\..\\firely-net-sdk\\src\\Hl7.Fhir.R4\\Model --load-r4 4.0.1 --language CSharpFirely2 --language-options CSharpFirely2 --official-expansions-only true",
            "workingDirectory": "$(MSBuildProjectDirectory)"
        },
        "Firely 5.x R4B": {
            "commandName": "Project",
            "commandLineArgs": "--output-path ..\\..\\..\\firely-net-sdk\\src\\Hl7.Fhir.R4B\\Model --load-r4b 4.3.0 --language CSharpFirely2 --language-options CSharpFirely2 --official-expansions-only true",
>>>>>>> 25dd6856
            "workingDirectory": "$(MSBuildProjectDirectory)"
        },
        "Firely 5.x R5": {
            "commandName": "Project",
<<<<<<< HEAD
            "commandLineArgs": "--output-path ..\\..\\..\\firely-net-sdk\\src\\Hl7.Fhir.Core\\Model --load-r3 latest --language CSharpFirely2 --official-expansions-only true",
            "workingDirectory": "$(MSBuildProjectDirectory)"
        },
        "Firely 2.x R4": {
            "commandName": "Project",
            "commandLineArgs": "--output-path ..\\..\\..\\firely-net-sdk\\src\\Hl7.Fhir.Core\\Model --load-r4 4.0.1 --language CSharpFirely2 --official-expansions-only true",
            "workingDirectory": "$(MSBuildProjectDirectory)"
        },
        "Firely 2.x R4B": {
            "commandName": "Project",
            "commandLineArgs": "--output-path ..\\..\\..\\firely-net-sdk\\src\\Hl7.Fhir.Core\\Model --load-r4b latest --language CSharpFirely2 --official-expansions-only true",
            "workingDirectory": "$(MSBuildProjectDirectory)"
        },
        "Firely 2.x R5": {
            "commandName": "Project",
            "commandLineArgs": "--output-path c:\\git\\firely-net-sdk\\src\\Hl7.Fhir.Core\\Model --load-r5 5.0.0-ballot --language CSharpFirely2 --official-expansions-only true",
            "workingDirectory": "$(MSBuildProjectDirectory)"
        },
        "Firely 2.x Common": {
            "commandName": "Project",
            "commandLineArgs": "--output-path ..\\..\\..\\firely-net-sdk\\common\\src\\Hl7.Fhir.Support.Poco\\Model --load-r5 5.0.0-ballot --language CSharpFirely2 --language-options CSharpFirely2|subset=common --official-expansions-only true",
            "workingDirectory": "$(MSBuildProjectDirectory)"
        },
        "FirelyAll": {
            "commandName": "Project",
            "commandLineArgs": "--output-path ..\\..\\firely --load-r2 latest --load-r3 latest --load-r4 latest --load-r5 4.5.0 --language CSharpFirely --official-expansions-only true",
=======
            "commandLineArgs": "--output-path ..\\..\\..\\firely-net-sdk\\src\\Hl7.Fhir.R5\\Model --load-r5 5.0.0-snapshot3 --language CSharpFirely2 --language-options CSharpFirely2 --include-experimental --official-expansions-only true",
>>>>>>> 25dd6856
            "workingDirectory": "$(MSBuildProjectDirectory)"
        },
        "server4-Az": {
            "commandName": "Project",
            "commandLineArgs": "--fhir-server-url http://fhirdemo5.azurewebsites.net/ --export-keys Patient|Encounter|Observation --language-options OpenApi|OpenApiVersion=2|FileFormat=json|MultiFile=false|SchemaLevel=names|IncludeSearchParams=false|FhirMime=common|PatchMime=json|IncludeHeaders=false|Minify=true --output-path ..\\..\\generated\\ --language OpenApi",
            "workingDirectory": "$(MSBuildProjectDirectory)"
        },
        "server4-H": {
            "commandName": "Project",
            "commandLineArgs": "--fhir-server-url https://hapi.fhir.org/baseR4/ --export-keys Patient --language-options OpenApi|OpenApiVersion=3|FileFormat=yaml|SchemaLevel=none|IncludeSearchParams=true|SingleResponses=true|FhirMime=common --output-path ..\\..\\generated\\OpenApi2-Hapi-Patient.yaml --language OpenApi",
            "workingDirectory": "$(MSBuildProjectDirectory)"
        },
        "cyto4": {
            "commandName": "Project",
            "commandLineArgs": "--output-path ..\\..\\cytoscape --load-r4 latest --export-keys Patient|Encounter|Observation --language Cytoscape",
            "workingDirectory": "$(MSBuildProjectDirectory)"
        },
        "cs2r4B": {
            "commandName": "Project",
            "commandLineArgs": "--output-path ..\\..\\temp\\cs2r4b --load-r4b latest --language-options CSharp2|namespace=fhirCsR4B --language CSharp2 --official-expansions-only true",
            "workingDirectory": "$(MSBuildProjectDirectory)"
        },
        "cs2r5": {
            "commandName": "Project",
            "commandLineArgs": "--output-path ..\\..\\temp\\cs2r5 --load-r5 latest --language-options CSharp2|namespace=fhirCsR5 --language CSharp2 --official-expansions-only true",
            "workingDirectory": "$(MSBuildProjectDirectory)"
        },
        "ts-sdk-r4": {
            "commandName": "Project",
            "commandLineArgs": "--output-path ..\\..\\..\\fhir-typescript\\core\\r4\\src --load-r4 latest --language TypeScriptSdk --official-expansions-only true",
            "workingDirectory": "$(MSBuildProjectDirectory)"
        },
        "firelyJsonTest": {
            "commandName": "Project",
            "commandLineArgs": "--export-types \"primitive|complex|resource\" --output-path ..\\..\\generated\\SystemTextJsonExt_R4\\ --load-r4 latest --language CSharpFirely2JsonExt --official-expansions-only true",
            "workingDirectory": "$(MSBuildProjectDirectory)"
        },
        "igTest": {
            "commandName": "Project",
            "commandLineArgs": "-p hl7.fhir.us.core --output-path ..\\..\\generated\\IG\\ --language Info --official-expansions-only true",
            "workingDirectory": "$(MSBuildProjectDirectory)"
        },
        "Firely openAPI": {
            "commandName": "Project",
            "commandLineArgs": "--fhir-server-url http://server.fire.ly/ --resolve-external false --language-options OpenApi|SingleResponses=false|Metadata=true|SchemaLevel=names|MultiFile=true --output-path ..\\..\\generated\\FS-OpenApi-R4 --language OpenApi",
            "workingDirectory": "$(MSBuildProjectDirectory)"
        }
    }
}<|MERGE_RESOLUTION|>--- conflicted
+++ resolved
@@ -40,16 +40,6 @@
             "commandLineArgs": "--output-path ..\\..\\..\\firely-net-sdk\\src\\Hl7.Fhir.Base\\Model --load-r5 5.0.0-snapshot3 --language CSharpFirely2 --language-options CSharpFirely2|subset=base --official-expansions-only true",
             "workingDirectory": "$(MSBuildProjectDirectory)"
         },
-<<<<<<< HEAD
-        "GenerateFirelyCommon": {
-            "commandName": "Project",
-            "commandLineArgs": "--output-path ..\\..\\generated\\CSharpFirely2_Common --load-r5 latest --language CSharpFirely2 --language-options CSharpFirely2|subset=common --official-expansions-only true",
-            "workingDirectory": "$(MSBuildProjectDirectory)"
-        },
-        "GenerateFirely1-Rx": {
-            "commandName": "Project",
-            "commandLineArgs": "--output-path ..\\..\\generated\\CSharpFirely1_R3 --load-r3 latest --language CSharpFirely1 --official-expansions-only true --language-options CSharpFirely1|DetailedHeader=false",
-=======
         "Firely 5.x Conformance": {
             "commandName": "Project",
             "commandLineArgs": "--output-path ..\\..\\..\\firely-net-sdk\\src\\Hl7.Fhir.Conformance\\Model --load-r5 5.0.0-snapshot3 --language CSharpFirely2 --language-options CSharpFirely2|subset=conformance --official-expansions-only true",
@@ -68,41 +58,11 @@
         "Firely 5.x R4B": {
             "commandName": "Project",
             "commandLineArgs": "--output-path ..\\..\\..\\firely-net-sdk\\src\\Hl7.Fhir.R4B\\Model --load-r4b 4.3.0 --language CSharpFirely2 --language-options CSharpFirely2 --official-expansions-only true",
->>>>>>> 25dd6856
             "workingDirectory": "$(MSBuildProjectDirectory)"
         },
         "Firely 5.x R5": {
             "commandName": "Project",
-<<<<<<< HEAD
-            "commandLineArgs": "--output-path ..\\..\\..\\firely-net-sdk\\src\\Hl7.Fhir.Core\\Model --load-r3 latest --language CSharpFirely2 --official-expansions-only true",
-            "workingDirectory": "$(MSBuildProjectDirectory)"
-        },
-        "Firely 2.x R4": {
-            "commandName": "Project",
-            "commandLineArgs": "--output-path ..\\..\\..\\firely-net-sdk\\src\\Hl7.Fhir.Core\\Model --load-r4 4.0.1 --language CSharpFirely2 --official-expansions-only true",
-            "workingDirectory": "$(MSBuildProjectDirectory)"
-        },
-        "Firely 2.x R4B": {
-            "commandName": "Project",
-            "commandLineArgs": "--output-path ..\\..\\..\\firely-net-sdk\\src\\Hl7.Fhir.Core\\Model --load-r4b latest --language CSharpFirely2 --official-expansions-only true",
-            "workingDirectory": "$(MSBuildProjectDirectory)"
-        },
-        "Firely 2.x R5": {
-            "commandName": "Project",
-            "commandLineArgs": "--output-path c:\\git\\firely-net-sdk\\src\\Hl7.Fhir.Core\\Model --load-r5 5.0.0-ballot --language CSharpFirely2 --official-expansions-only true",
-            "workingDirectory": "$(MSBuildProjectDirectory)"
-        },
-        "Firely 2.x Common": {
-            "commandName": "Project",
-            "commandLineArgs": "--output-path ..\\..\\..\\firely-net-sdk\\common\\src\\Hl7.Fhir.Support.Poco\\Model --load-r5 5.0.0-ballot --language CSharpFirely2 --language-options CSharpFirely2|subset=common --official-expansions-only true",
-            "workingDirectory": "$(MSBuildProjectDirectory)"
-        },
-        "FirelyAll": {
-            "commandName": "Project",
-            "commandLineArgs": "--output-path ..\\..\\firely --load-r2 latest --load-r3 latest --load-r4 latest --load-r5 4.5.0 --language CSharpFirely --official-expansions-only true",
-=======
             "commandLineArgs": "--output-path ..\\..\\..\\firely-net-sdk\\src\\Hl7.Fhir.R5\\Model --load-r5 5.0.0-snapshot3 --language CSharpFirely2 --language-options CSharpFirely2 --include-experimental --official-expansions-only true",
->>>>>>> 25dd6856
             "workingDirectory": "$(MSBuildProjectDirectory)"
         },
         "server4-Az": {
